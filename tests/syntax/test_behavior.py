--- conflicted
+++ resolved
@@ -6,13 +6,7 @@
 import codecs
 import unittest
 
-<<<<<<< HEAD
-from fluent.syntax import parse
-=======
-sys.path.append('.')
-
 from fluent.syntax import ast as ftl, parse
->>>>>>> 8d825c12
 
 
 sigil = r'^# ~'
