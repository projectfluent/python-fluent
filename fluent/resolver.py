--- conflicted
+++ resolved
@@ -7,15 +7,11 @@
 import six
 
 from .exceptions import FluentCyclicReferenceError, FluentReferenceError
-from .syntax.ast import (AttributeExpression, CallExpression, Message, MessageReference, NumberLiteral,
-                         Pattern, Placeable, SelectExpression, StringLiteral, Term, TermReference, TextElement,
+from .syntax.ast import (AttributeExpression, CallExpression, Message, MessageReference, NumberLiteral, Pattern,
+                         Placeable, SelectExpression, StringLiteral, Term, TermReference, TextElement,
                          VariableReference, VariantExpression, VariantList, VariantName)
 from .types import FluentDateType, FluentNone, FluentNumber, fluent_date, fluent_number
-<<<<<<< HEAD
-from .utils import args_match, inspect_function_args, numeric_to_native, partition
-=======
-from .utils import numeric_to_native
->>>>>>> 8d825c12
+from .utils import args_match, inspect_function_args, numeric_to_native
 
 try:
     from functools import singledispatch
@@ -345,18 +341,10 @@
                                                .format(function_name)))
         return FluentNone(function_name + "()")
 
-<<<<<<< HEAD
-    kwargs, args = partition(expression.args,
-                             lambda i: isinstance(i, NamedArgument))
-    args = [handle(arg, env) for arg in args]
-    kwargs = {kwarg.name.name: handle(kwarg.val, env) for kwarg in kwargs}
+    args = [handle(arg, env) for arg in expression.positional]
+    kwargs = {kwarg.name.name: handle(kwarg.value, env) for kwarg in expression.named}
     match, error = args_match(function_name, args, kwargs, env.functions_arg_spec[function_name])
     if match:
-=======
-    args = [handle(arg, env) for arg in expression.positional]
-    kwargs = {kwarg.name.name: handle(kwarg.value, env) for kwarg in expression.named}
-    try:
->>>>>>> 8d825c12
         return function(*args, **kwargs)
     else:
         env.errors.append(error)
