from __future__ import unicode_literals
import unittest
<<<<<<< HEAD
=======
import sys

sys.path.append(".")
>>>>>>> 8d825c12

from tests.syntax import dedent_ftl
from fluent.syntax.ast import from_json
from fluent.syntax.parser import FluentParser
from fluent.syntax.serializer import FluentSerializer


class TestParseEntry(unittest.TestCase):
    maxDiff = None

    def setUp(self):
        self.parser = FluentParser(with_spans=False)

    def test_simple_message(self):
        input = """\
            foo = Foo
        """
        output = {
            "comment": None,
            "value": {
                "elements": [
                    {
                        "span": None,
                        "type": "TextElement",
                        "value": "Foo"
                    }
                ],
                "span": None,
                "type": "Pattern"
            },
            "attributes": [],
            "type": "Message",
            "span": None,
            "id": {
                "span": None,
                "type": "Identifier",
                "name": "foo"
            }
        }

        message = self.parser.parse_entry(dedent_ftl(input))
        self.assertEqual(message.to_json(), output)

    def test_ignore_attached_comment(self):
        input = """\
            # Attached Comment
            foo = Foo
        """
        output = {
            "comment": None,
            "value": {
                "elements": [
                    {
                        "span": None,
                        "type": "TextElement",
                        "value": "Foo"
                    }
                ],
                "span": None,
                "type": "Pattern"
            },
            "attributes": [],
            "type": "Message",
            "id": {
                "name": "foo",
                "span": None,
                "type": "Identifier"
            },
            "span": None,
            "type": "Message"
        }

        message = self.parser.parse_entry(dedent_ftl(input))
        self.assertEqual(message.to_json(), output)

    def test_return_junk(self):
        input = """\
            # Attached Comment
            junk
        """
        output = {
            "content": "junk\n",
            "annotations": [
                {
                    "args": ["junk"],
                    "code": "E0005",
                    "message": "Expected message \"junk\" to have a value or attributes",
                    "span": {
                        "end": 23,
                        "start": 23,
                        "type": "Span"
                    },
                    "type": "Annotation"
                }
            ],
            "span": None,
            "type": "Junk"
        }

        message = self.parser.parse_entry(dedent_ftl(input))
        self.assertEqual(message.to_json(), output)

    def test_ignore_all_valid_comments(self):
        input = """\
            # Attached Comment
            ## Group Comment
            ### Resource Comment
            foo = Foo
        """
        output = {
            "comment": None,
            "value": {
                "elements": [
                    {
                        "span": None,
                        "type": "TextElement",
                        "value": "Foo"
                    }
                ],
                "span": None,
                "type": "Pattern"
            },
            "attributes": [],
            "span": None,
            "type": "Message",
            "id": {
                "name": "foo",
                "span": None,
                "type": "Identifier"
            }
        }

        message = self.parser.parse_entry(dedent_ftl(input))
        self.assertEqual(message.to_json(), output)


    def test_do_not_ignore_invalid_comments(self):
        input = """\
        # Attached Comment
        ##Invalid Comment
        """
        output = {
            "content": "##Invalid Comment\n",
            "annotations": [
                {
                    "args": [" "],
                    "code": "E0003",
                    "message": "Expected token: \" \"",
                    "span": {
                        "end": 21,
                        "start": 21,
                        "type": "Span"
                    },
                    "type": "Annotation"
                }
            ],
            "span": None,
            "type": "Junk"
        }

        message = self.parser.parse_entry(dedent_ftl(input))
        self.assertEqual(message.to_json(), output)


class TestSerializeEntry(unittest.TestCase):
    def setUp(self):
        self.serializer = FluentSerializer()

    def test_simple_message(self):
        input = {
            "comment": None,
            "value": {
                "elements": [
                    {
                        "type": "TextElement",
                        "value": "Foo"
                    }
                ],
                "type": "Pattern"
            },
            "attributes": [],
            "type": "Message",
            "id": {
                "type": "Identifier",
                "name": "foo"
            }
        }
        output = """\
            foo = Foo
        """

        message = self.serializer.serialize_entry(from_json(input))
        self.assertEqual(message, dedent_ftl(output))<|MERGE_RESOLUTION|>--- conflicted
+++ resolved
@@ -1,11 +1,5 @@
 from __future__ import unicode_literals
 import unittest
-<<<<<<< HEAD
-=======
-import sys
-
-sys.path.append(".")
->>>>>>> 8d825c12
 
 from tests.syntax import dedent_ftl
 from fluent.syntax.ast import from_json
